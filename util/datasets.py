--- conflicted
+++ resolved
@@ -1,4 +1,3 @@
-<<<<<<< HEAD
 # Copyright (c) Meta Platforms, Inc. and affiliates.
 # All rights reserved.
 # Partly revised by YZ @UCL&Moorfields
@@ -13,7 +12,6 @@
 from timm.data import create_transform
 from timm.data.constants import IMAGENET_DEFAULT_MEAN, IMAGENET_DEFAULT_STD
 from torch.utils.data import Dataset
-import pandas as pd
 
 
 def build_dataset(is_train, args):
@@ -94,59 +92,4 @@
         if self.transform:
             image = self.transform(image)
 
-        return image, targets
-=======
-# Copyright (c) Meta Platforms, Inc. and affiliates.
-# All rights reserved.
-# Partly revised by YZ @UCL&Moorfields
-# --------------------------------------------------------
-
-import os
-from torchvision import datasets, transforms
-from timm.data import create_transform
-from timm.data.constants import IMAGENET_DEFAULT_MEAN, IMAGENET_DEFAULT_STD
-
-
-def build_dataset(is_train, args):
-    transform = build_transform(is_train, args)
-    root = os.path.join(args.data_path, is_train)
-    dataset = datasets.ImageFolder(root, transform=transform)
-
-    return dataset
-
-
-def build_transform(is_train, args):
-    mean = IMAGENET_DEFAULT_MEAN
-    std = IMAGENET_DEFAULT_STD
-    # train transform
-    if is_train == 'train':
-        # this should always dispatch to transforms_imagenet_train
-        transform = create_transform(
-            input_size=args.input_size,
-            is_training=True,
-            color_jitter=args.color_jitter,
-            auto_augment=args.aa,
-            interpolation='bicubic',
-            re_prob=args.reprob,
-            re_mode=args.remode,
-            re_count=args.recount,
-            mean=mean,
-            std=std,
-        )
-        return transform
-
-    # eval transform
-    t = []
-    if args.input_size <= 224:
-        crop_pct = 224 / 256
-    else:
-        crop_pct = 1.0
-    size = int(args.input_size / crop_pct)
-    t.append(
-        transforms.Resize(size, interpolation=transforms.InterpolationMode.BICUBIC),
-    )
-    t.append(transforms.CenterCrop(args.input_size))
-    t.append(transforms.ToTensor())
-    t.append(transforms.Normalize(mean, std))
-    return transforms.Compose(t)
->>>>>>> 91915d6a
+        return image, targets